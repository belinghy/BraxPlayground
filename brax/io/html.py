# Copyright 2021 The Brax Authors.
#
# Licensed under the Apache License, Version 2.0 (the "License");
# you may not use this file except in compliance with the License.
# You may obtain a copy of the License at
#
#     http://www.apache.org/licenses/LICENSE-2.0
#
# Unless required by applicable law or agreed to in writing, software
# distributed under the License is distributed on an "AS IS" BASIS,
# WITHOUT WARRANTIES OR CONDITIONS OF ANY KIND, either express or implied.
# See the License for the specific language governing permissions and
# limitations under the License.

"""Exports a system config and trajectory as an html view."""

import json
import os
from typing import List

import brax
from brax.io.file import File
from brax.io.file import MakeDirs
from brax.io.json import JaxEncoder

from google.protobuf import json_format

VIEWER_COUNT = 0

def save_html(path: str,
              sys: brax.System,
              qps: List[brax.QP],
              make_dir: bool = False):
  """Saves trajectory as a HTML file."""
  if make_dir and path:
    MakeDirs(os.path.dirname(path))
  with File(path, 'w') as fout:
    fout.write(render(sys, qps))


def render(sys: brax.System, qps: List[brax.QP], height: int = 480) -> str:
  """Returns an HTML page that visualizes the system and qps trajectory."""
  if any((len(qp.pos.shape), len(qp.rot.shape)) != (2, 2) for qp in qps):
    raise RuntimeError('unexpected shape in qp.')
  d = {
      'config': json_format.MessageToDict(sys.config, True),
      'pos': [qp.pos for qp in qps],
      'rot': [qp.rot for qp in qps],
  }
  system = json.dumps(d, cls=JaxEncoder)
  html = _HTML.replace('<!-- system json goes here -->', system)
  html = html.replace('<!-- viewer height goes here -->', f'{height}px')
  html = html.replace('BRAX_VIEWER_ID', f'brax-viewer-{globals()["VIEWER_COUNT"]}')
  globals()["VIEWER_COUNT"] += 1
  return html


_HTML = """
<html>
  <head>
    <title>brax visualizer</title>
    <style>
      body {
        margin: 0;
        padding: 0;
      }
      #BRAX_VIEWER_ID {
        margin: 0;
        padding: 0;
        height: <!-- viewer height goes here -->;
      }
    </style>
  </head>
  <body>
    <script type="application/javascript">
    var system = <!-- system json goes here -->;
    </script>
    <div id="BRAX_VIEWER_ID"></div>
    <script type="module">
<<<<<<< HEAD
      import {Viewer} from 'https://cdn.jsdelivr.net/gh/google/brax@main/js/viewer.js';
      const domElement = document.getElementById("BRAX_VIEWER_ID");
=======
      import {Viewer} from 'https://cdn.jsdelivr.net/gh/google/brax@v0.0.8/js/viewer.js';
      const domElement = document.getElementById('brax-viewer');
>>>>>>> 24773b50
      var viewer = new Viewer(domElement, system);
    </script>
  </body>
</html>
"""<|MERGE_RESOLUTION|>--- conflicted
+++ resolved
@@ -77,13 +77,8 @@
     </script>
     <div id="BRAX_VIEWER_ID"></div>
     <script type="module">
-<<<<<<< HEAD
-      import {Viewer} from 'https://cdn.jsdelivr.net/gh/google/brax@main/js/viewer.js';
+      import {Viewer} from 'https://cdn.jsdelivr.net/gh/google/brax@0.0.8/js/viewer.js';
       const domElement = document.getElementById("BRAX_VIEWER_ID");
-=======
-      import {Viewer} from 'https://cdn.jsdelivr.net/gh/google/brax@v0.0.8/js/viewer.js';
-      const domElement = document.getElementById('brax-viewer');
->>>>>>> 24773b50
       var viewer = new Viewer(domElement, system);
     </script>
   </body>
